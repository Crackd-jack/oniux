#![deny(clippy::unwrap_used)]
#![deny(clippy::expect_used)]
use std::{
    io::Write,
    net::{IpAddr, Ipv4Addr, Ipv6Addr, SocketAddr},
    os::{
        fd::{AsRawFd, FromRawFd, OwnedFd},
        unix::net::UnixDatagram,
    },
    path::PathBuf,
    process::{Command, ExitCode, ExitStatus},
    thread,
    time::Duration,
};

use anyhow::{bail, Context, Result};
use caps::CapSet;
use clap::Parser;
use log::{debug, error};
use netlink_packet_route::AddressFamily;
use nix::{
    libc,
    sched::{self, CloneFlags},
    sys::wait::{self, WaitStatus},
    unistd::{Gid, Uid},
};
use onion_tunnel::{config::TunnelConfig, scaffolding::LinuxScaffolding, OnionTunnel};
use sendfd::{RecvWithFd, SendWithFd};
use smoltcp::phy::{Medium, TunTapInterface};
use tempfile::NamedTempFile;
use tokio::runtime::Runtime;

mod mount;
mod netlink;
mod socks;
mod user;

/// The size of the stacks of our child processes
const STACK_SIZE: usize = 1000 * 1000 * 8;

/// The name of the loopback device
const LOOPBACK_DEVICE: &str = "lo";

/// The name of the TUN device
const DEVICE_NAME: &str = "onion0";

#[derive(Parser, Debug)]
struct Args {
    /// The actual program to execute
    #[arg(trailing_var_arg = true, required = true)]
    cmd: Vec<String>,

    /// Port to start a SOCKS server on inside oniux
    #[arg(short = 'p', long, value_name = "PORT")]
    socks_port: Option<u16>,
}

/// Generate an empty stack for calls to `clone(2)`
fn gen_stack() -> Vec<u8> {
    vec![0u8; STACK_SIZE]
}

fn isolation(parent: UnixDatagram, uid: Uid, gid: Gid, args: &Args) -> Result<ExitStatus> {
    // Initialize the mount namespace properly.
    mount::init_namespace()?;
    mount::procfs(&PathBuf::from("/proc"))?;
    debug!("finished mount namespace setup");

    // Perform UID and GID mappings.
    user::setgroups(false)?;
    user::uid_map(uid, uid)?;
    user::gid_map(gid, gid)?;
    debug!("finished user namespace mappings");

    // Overwrite `/etc/resolv.conf` with a bind mound to use the nameservers
    // provided by onionmasq.
    let mut resolv_conf = NamedTempFile::new()?;
    resolv_conf.write_all("nameserver 169.254.42.53\nnameserver fe80::53\n".as_bytes())?;
    debug!(
        "created temporary resolv.conf(5) at {:?}",
        resolv_conf.path()
    );
    mount::bind(resolv_conf.path(), &PathBuf::from("/etc/resolv.conf"))?;
    debug!("mounted {:?} to /etc/resolv.conf", resolv_conf.path());

    // Setup the loopback device.
    let loopback_index = netlink::get_index(LOOPBACK_DEVICE)?;
    netlink::add_address(loopback_index, IpAddr::V4(Ipv4Addr::LOCALHOST), 8)?;
    netlink::add_address(loopback_index, IpAddr::V6(Ipv6Addr::LOCALHOST), 128)?;
    netlink::set_up(loopback_index)?;
    debug!("finished setting up {LOOPBACK_DEVICE}");

    // Create and configure a TUN interface for use with onionmasq.
    let tun = TunTapInterface::new(DEVICE_NAME, Medium::Ip)
        .context("failed to open tun interface, is tun kmod loaded?")?;
    let tun_index = netlink::get_index(DEVICE_NAME)?;
    netlink::add_address(tun_index, IpAddr::V4(Ipv4Addr::new(169, 254, 42, 1)), 24)?;
    netlink::add_address(
        tun_index,
        IpAddr::V6(Ipv6Addr::new(0xfe80, 0, 0, 0, 0, 0, 0, 0x1)),
        96,
    )?;
    netlink::set_up(tun_index)?;
    netlink::set_default_gateway(tun_index, AddressFamily::Inet)?;
    netlink::set_default_gateway(tun_index, AddressFamily::Inet6)?;
    debug!("finished setting up the TUN device");

    // Drop all capabilities.
    caps::clear(None, CapSet::Permitted)?;
    caps::clear(None, CapSet::Effective)?;
    caps::clear(None, CapSet::Inheritable)?;
    caps::clear(None, CapSet::Ambient)?;
    debug!("dropped all capabilites");

    // Send the device to the parent.
    parent.send_with_fd(&[0; 1024], &[tun.as_raw_fd()])?;
    drop(tun);
    debug!("sent TUN device");

    // The 100ms is a rather arbitrary timeout, but it probably does not hurt
    // to wait until the parent has received the file descriptor and launched
    // the onion-tunnel thread.
    // TODO: Consider using IPC here to indicate that we can continue although
    // that might be a little bit overkill.
    thread::sleep(Duration::from_millis(100));

    let notify = std::sync::Arc::new(tokio::sync::Notify::new());
    let notify_recv = notify.clone();

    if let Some(socks_port) = args.socks_port {
        thread::spawn(move || {
            let runtime = tokio::runtime::Builder::new_current_thread()
                .enable_io()
                .enable_time()
                .build()
                .unwrap();
            runtime
                .block_on(socks::run_naive_proxy_from_inside_a_network_namespace(
                    SocketAddr::new(IpAddr::V4(Ipv4Addr::new(127, 0, 0, 1)), socks_port),
                    notify_recv,
                ))
                .unwrap()
        });
    }

    // Run the actual child and wait for its termination.
    // It is important to not use something like `execve` or anything that else
    // that could hinder the execution of Rust Drop traits, as otherwise the
    // `resolv_conf` file will leak into the temporary directory.
    let mut command = Command::new(&args.cmd[0]);
    command.args(&args.cmd[1..]);
    if let Some(socks_port) = args.socks_port {
        command.env("ALL_PROXY", format!("socks5h://127.0.0.1:{socks_port}"));
    } else {
        command.env_remove("ALL_PROXY");
    }
    let mut child = command.spawn().context("failed to spawn command")?;
    let res = child.wait()?;
    notify.notify_one();
    Ok(res)
}

/// Runs an onion-tunnel endlessly on the `tun` device.
fn onion_tunnel(tun: OwnedFd) -> Result<()> {
    Runtime::new()?.block_on(async move {
        let can_mark = LinuxScaffolding::can_mark();
        let scaffolding = LinuxScaffolding {
            can_mark,
            cc: None,
            log_connections: false,
        };
        let mut tunnel =
            OnionTunnel::create_with_fd(scaffolding, tun, TunnelConfig::default()).await?;
        tunnel.run().await?;

        Ok(())
    })
}

/// The actual main program.
fn main_main(args: Args) -> Result<ExitCode> {
    if !std::path::Path::new("/dev/net/tun").exists() {
        bail!("tun kernel module not loaded");
    }

    // Create IPC primitives.
    let (parent, child) = UnixDatagram::pair()?;

    // Obtain user information.
    let uid = Uid::current();
    let gid = Gid::current();

    let mut stack = gen_stack();
    let proc = unsafe {
        sched::clone(
            Box::new(|| {
<<<<<<< HEAD
                // This statement looks a bit complicated but all it does is
                // converting `Result<ExitStatus, Error>` to `isize`.
                isolation(parent.try_clone().unwrap(), uid, gid, &args)
                    .map(|exit_status| exit_status.code().unwrap_or(1))
                    // fail with status 127 if we failed to spawn the process
                    .inspect_err(|e| eprintln!("failed to spawn command: {e:?}"))
                    .unwrap_or(127)
                    .try_into()
                    .unwrap() // all i32 are be castable to isize on 32/64b platforms
=======
                // Clone parent in a boilerplate way because we cannot use `?`.
                let parent = match parent.try_clone() {
                    Ok(parent) => parent,
                    Err(e) => {
                        error!("{e}");
                        return 1;
                    }
                };

                match isolation(parent, uid, gid, &args.cmd) {
                    // Use of unwrap is okay because usize >= u32 on our archs.
                    #[allow(clippy::unwrap_used)]
                    Ok(code) => code.code().unwrap_or(127).try_into().unwrap(),
                    Err(e) => {
                        error!("{e}");
                        1
                    }
                }
>>>>>>> bc2f1053
            }),
            &mut stack,
            CloneFlags::CLONE_NEWNET
                | CloneFlags::CLONE_NEWNS
                | CloneFlags::CLONE_NEWPID
                | CloneFlags::CLONE_NEWUSER,
            Some(libc::SIGCHLD),
        )
    }?;
    drop(parent);

    // Receive file descriptor.
    let mut fds = [-1];
    let (_, nfds) = child.recv_with_fd(&mut [0; 1024], &mut fds)?;
    assert_eq!(nfds, 1);
    assert_ne!(fds[0], -1);
    let tun = unsafe { OwnedFd::from_raw_fd(fds[0]) };
    debug!("received TUN file descriptor");

    // Spawn task to handle the TUN device in.
    // Maybe we could use `Runtime::spawn` instead, but spawning the task
    // ourselves in combinating with `Runtime::block_on` gives me a more fuzzy
    // feeling in terms of control.
    thread::spawn(|| match onion_tunnel(tun) {
        Ok(()) => {}
        Err(e) => error!("{e}"),
    });
    debug!("spawned onion-tunnel thread");

    // Wait until the isolation process `proc` has finished and return its
    // status as an `ExitCode`.
    match wait::waitpid(proc, None)? {
        WaitStatus::Exited(_, code) => Ok(ExitCode::from(u8::try_from(code)?)),
        _ => Ok(ExitCode::FAILURE),
    }
}

/// Wrapper around [`main_main()`] to properly log errors.
fn main() -> ExitCode {
    // Necessary steps before invocation of `main_main`.
    env_logger::init();
    let args = Args::parse();

    match main_main(args) {
        Ok(code) => code,
        Err(e) => {
            error!("{e}");
            ExitCode::FAILURE
        }
    }
}<|MERGE_RESOLUTION|>--- conflicted
+++ resolved
@@ -194,17 +194,6 @@
     let proc = unsafe {
         sched::clone(
             Box::new(|| {
-<<<<<<< HEAD
-                // This statement looks a bit complicated but all it does is
-                // converting `Result<ExitStatus, Error>` to `isize`.
-                isolation(parent.try_clone().unwrap(), uid, gid, &args)
-                    .map(|exit_status| exit_status.code().unwrap_or(1))
-                    // fail with status 127 if we failed to spawn the process
-                    .inspect_err(|e| eprintln!("failed to spawn command: {e:?}"))
-                    .unwrap_or(127)
-                    .try_into()
-                    .unwrap() // all i32 are be castable to isize on 32/64b platforms
-=======
                 // Clone parent in a boilerplate way because we cannot use `?`.
                 let parent = match parent.try_clone() {
                     Ok(parent) => parent,
@@ -214,7 +203,7 @@
                     }
                 };
 
-                match isolation(parent, uid, gid, &args.cmd) {
+                match isolation(parent, uid, gid, &args) {
                     // Use of unwrap is okay because usize >= u32 on our archs.
                     #[allow(clippy::unwrap_used)]
                     Ok(code) => code.code().unwrap_or(127).try_into().unwrap(),
@@ -223,7 +212,6 @@
                         1
                     }
                 }
->>>>>>> bc2f1053
             }),
             &mut stack,
             CloneFlags::CLONE_NEWNET
